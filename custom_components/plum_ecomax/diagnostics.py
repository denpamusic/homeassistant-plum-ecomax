"""Diagnostics support for Plum ecoMAX."""

from __future__ import annotations

from copy import copy
from typing import Any, Final

from homeassistant.config_entries import ConfigEntry
from homeassistant.core import HomeAssistant, callback
from pyplumio import __version__ as pyplumio_version
from pyplumio.devices import Device
from pyplumio.structures.product_info import ProductInfo

from .const import ATTR_PASSWORD, ATTR_PRODUCT, CONF_HOST, CONF_UID

REDACTED: Final = "**REDACTED**"


@callback
def _async_value_as_dict(value: Any) -> Any:
    """Return value as a dictionary."""
    if isinstance(value, Device):
        return dict(value.data)

    if isinstance(value, ProductInfo):
        return copy(value)

    return value


@callback
def _async_data_as_dict(data: dict[str, Any]) -> dict[str, Any]:
    """Return data as a dictionary."""
    for key, value in data.items():
        data[key] = (
            _async_data_as_dict(dict(value))
            if isinstance(value, dict)
            else _async_value_as_dict(value)
        )

    return data


@callback
def _async_redact_device_data(data: dict[str, Any]) -> dict[str, Any]:
    """Redact sensitive information from device data."""
    sensitive: tuple[tuple[str, str | None], ...] = (
        (ATTR_PRODUCT, "uid"),
        (ATTR_PASSWORD, None),
    )

    for key, attribute in sensitive:
        if key not in data:
            continue

        if attribute is None:
            data[key] = REDACTED
            continue

        setattr(data[key], attribute, REDACTED)

    return data


@callback
def _async_redact_entry_data(data: dict[str, Any]) -> dict[str, Any]:
    """Redact sensitive information from config entry data."""
    for field in (CONF_UID, CONF_HOST):
        if field in data:
            data[field] = REDACTED

    return data


async def async_get_config_entry_diagnostics(
    hass: HomeAssistant, entry: ConfigEntry
) -> dict[str, Any]:
    """Return diagnostics for a config entry."""
    data = entry.runtime_data
    device: Device = data.connection.device
    return {
        "entry": {
            "title": entry.title,
<<<<<<< HEAD
            "data": _redact_entry_data(dict(entry.data)),
            "options": dict(entry.options),
=======
            "data": _async_redact_entry_data(dict(entry.data)),
>>>>>>> 5d968865
        },
        "pyplumio": {
            "version": pyplumio_version,
        },
        "data": _async_redact_device_data(_async_data_as_dict(dict(device.data))),
    }<|MERGE_RESOLUTION|>--- conflicted
+++ resolved
@@ -81,12 +81,8 @@
     return {
         "entry": {
             "title": entry.title,
-<<<<<<< HEAD
-            "data": _redact_entry_data(dict(entry.data)),
+            "data": _async_redact_entry_data(dict(entry.data)),
             "options": dict(entry.options),
-=======
-            "data": _async_redact_entry_data(dict(entry.data)),
->>>>>>> 5d968865
         },
         "pyplumio": {
             "version": pyplumio_version,
