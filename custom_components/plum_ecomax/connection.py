--- conflicted
+++ resolved
@@ -11,11 +11,6 @@
 from typing import Any, Final, cast
 
 from aiohttp.resolver import AsyncResolver
-<<<<<<< HEAD
-from homeassistant.components.network import async_get_source_ip
-from homeassistant.components.network.const import IPV4_BROADCAST_ADDR
-=======
->>>>>>> ae63e80b
 from homeassistant.config_entries import ConfigEntry
 from homeassistant.core import HomeAssistant
 from homeassistant.exceptions import ConfigEntryNotReady
@@ -83,22 +78,6 @@
 ) -> Connection:
     """Return the connection handler."""
     _LOGGER.debug("Getting connection handler for type: %s...", connection_type)
-<<<<<<< HEAD
-
-    if connection_type == CONNECTION_TYPE_TCP:
-        client_ip = await async_resolve_host_name(hass, host=data[CONF_HOST])
-    else:
-        # Send HomeAssistant server IP when connected via serial.
-        client_ip = await async_get_source_ip(hass, target_ip=IPV4_BROADCAST_ADDR)
-
-    protocol = pyplumio.AsyncProtocol(
-        ethernet_parameters=(
-            pyplumio.EthernetParameters(ip=client_ip) if client_ip else None
-        )
-    )
-
-=======
->>>>>>> ae63e80b
     if connection_type == CONNECTION_TYPE_TCP:
         return pyplumio.TcpConnection(
             data[CONF_HOST], data.get(CONF_PORT, DEFAULT_PORT)
