--- conflicted
+++ resolved
@@ -16,11 +16,7 @@
     "pyplumio"
   ],
   "requirements": [
-<<<<<<< HEAD
-    "pyplumio==0.5.33"
-=======
     "pyplumio==0.5.34"
->>>>>>> 1621be7e
   ],
   "version": "0.4.11"
 }