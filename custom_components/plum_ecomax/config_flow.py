"""Config flow for Plum ecoMAX integration."""

from __future__ import annotations

import asyncio
from collections.abc import Mapping
from copy import deepcopy
from dataclasses import asdict
import logging
from typing import Any, TypeVar, cast, overload

from homeassistant.components.binary_sensor import BinarySensorDeviceClass
from homeassistant.components.number import NumberDeviceClass, NumberMode
from homeassistant.components.number.const import (
    DEVICE_CLASS_UNITS as NUMBER_DEVICE_CLASS_UNITS,
)
from homeassistant.components.sensor.const import (
    CONF_STATE_CLASS,
    DEVICE_CLASS_UNITS as SENSOR_DEVICE_CLASS_UNITS,
    SensorDeviceClass,
    SensorStateClass,
)
from homeassistant.config_entries import (
    ConfigEntry,
    ConfigFlow,
    ConfigFlowResult,
    OptionsFlow,
)
from homeassistant.const import (
    CONF_BASE,
    CONF_DEVICE_CLASS,
    CONF_MODE,
    CONF_NAME,
    CONF_SOURCE,
    CONF_UNIT_OF_MEASUREMENT,
    Platform,
    UnitOfTime,
)
from homeassistant.core import HomeAssistant, callback
from homeassistant.exceptions import HomeAssistantError
from homeassistant.helpers import entity_registry as er, selector
import homeassistant.helpers.config_validation as cv
from pyplumio.connection import Connection
from pyplumio.const import ProductType
<<<<<<< HEAD
from pyplumio.devices import AddressableDevice, SubDevice
=======
from pyplumio.devices import PhysicalDevice
>>>>>>> a7201103
from pyplumio.exceptions import ConnectionFailedError
from pyplumio.helpers.parameter import Parameter, UnitOfMeasurement
from pyplumio.structures.ecomax_parameters import EcomaxBinaryParameter, EcomaxParameter
from pyplumio.structures.mixer_parameters import MixerBinaryParameter, MixerParameter
from pyplumio.structures.modules import ConnectedModules
from pyplumio.structures.product_info import ProductInfo
from pyplumio.structures.thermostat_parameters import (
    ThermostatBinaryParameter,
    ThermostatParameter,
)
import voluptuous as vol

from . import PlumEcomaxConfigEntry, async_reload_config
from .connection import (
    DEFAULT_TIMEOUT,
    async_get_connection_handler,
    async_get_sub_devices,
)
from .const import (
    ATTR_MIXERS,
    ATTR_MODULES,
    ATTR_PRODUCT,
    ATTR_THERMOSTATS,
    BAUDRATES,
    CONF_BAUDRATE,
    CONF_CONNECTION_TYPE,
    CONF_DEVICE,
    CONF_HOST,
    CONF_KEY,
    CONF_MODEL,
    CONF_PORT,
    CONF_PRODUCT_ID,
    CONF_PRODUCT_TYPE,
    CONF_SOFTWARE,
    CONF_SUB_DEVICES,
    CONF_UID,
    CONF_UPDATE_INTERVAL,
    CONNECTION_TYPE_SERIAL,
    CONNECTION_TYPE_TCP,
    DEFAULT_BAUDRATE,
    DEFAULT_DEVICE,
    DEFAULT_PORT,
    DOMAIN,
    REGDATA,
    DeviceType,
)

_LOGGER = logging.getLogger(__name__)

STEP_TCP_DATA_SCHEMA = vol.Schema(
    {
        vol.Required(CONF_HOST): cv.string,
        vol.Optional(CONF_PORT, default=DEFAULT_PORT): cv.port,
    }
)

STEP_SERIAL_DATA_SCHEMA = vol.Schema(
    {
        vol.Required(CONF_DEVICE, default=DEFAULT_DEVICE): cv.string,
        vol.Optional(CONF_BAUDRATE, default=DEFAULT_BAUDRATE): vol.In(BAUDRATES),
    }
)


async def validate_input(
    connection_type: str, hass: HomeAssistant, data: Mapping[str, Any]
) -> Connection:
    """Validate the user input allows us to connect.

    Data has the keys from STEP_TCP_DATA_SCHEMA or
    STEP_SERIAL_DATA_SCHEMA with values provided by the user.
    """
    try:
        connection = await async_get_connection_handler(connection_type, hass, data)
        await asyncio.wait_for(connection.connect(), timeout=DEFAULT_TIMEOUT)
    except ConnectionFailedError as connection_failure:
        raise CannotConnect from connection_failure
    except TimeoutError as connection_timeout:
        raise TimeoutConnect from connection_timeout

    return connection


class PlumEcomaxFlowHandler(ConfigFlow, domain=DOMAIN):
    """Handle a config flow for Plum ecoMAX integration."""

    VERSION = 8

    @staticmethod
    @callback
    def async_get_options_flow(config_entry: ConfigEntry) -> OptionsFlow:
        """Create the options flow."""
        return OptionsFlowHandler(config_entry)

    def __init__(self) -> None:
        """Initialize a new config flow."""
        self.connection: Connection | None = None
        self.device: PhysicalDevice | None = None
        self.discover_task: asyncio.Task | None = None
        self.identify_task: asyncio.Task | None = None
        self.init_info: dict[str, Any] = {}

    async def async_step_user(
        self, user_input: dict[str, Any] | None = None
    ) -> ConfigFlowResult:
        """Handle initial step."""
        return self.async_show_menu(
            step_id="user",
            menu_options=["tcp", "serial"],
        )

    async def async_step_tcp(
        self, user_input: dict[str, Any] | None = None
    ) -> ConfigFlowResult:
        """Handle TCP connection setup."""
        if user_input is None:
            return self.async_show_form(step_id="tcp", data_schema=STEP_TCP_DATA_SCHEMA)

        errors = {}

        try:
            connection_type = CONNECTION_TYPE_TCP
            self.connection = await validate_input(
                connection_type, self.hass, user_input
            )
            self.init_info = user_input
            self.init_info[CONF_CONNECTION_TYPE] = connection_type
            return await self.async_step_identify()
        except CannotConnect:
            errors[CONF_BASE] = "cannot_connect"
        except TimeoutConnect:
            errors[CONF_BASE] = "timeout_connect"
        except Exception:
            _LOGGER.exception("Unexpected exception")
            errors[CONF_BASE] = "unknown"

        return self.async_show_form(
            step_id="tcp", data_schema=STEP_TCP_DATA_SCHEMA, errors=errors
        )

    async def async_step_serial(
        self, user_input: dict[str, Any] | None = None
    ) -> ConfigFlowResult:
        """Handle serial connection setup."""
        if user_input is None:
            return self.async_show_form(
                step_id="serial", data_schema=STEP_SERIAL_DATA_SCHEMA
            )

        errors = {}

        try:
            connection_type = CONNECTION_TYPE_SERIAL
            self.connection = await validate_input(
                connection_type, self.hass, user_input
            )
            self.init_info = user_input
            self.init_info[CONF_CONNECTION_TYPE] = connection_type
            return await self.async_step_identify()
        except CannotConnect:
            errors[CONF_BASE] = "cannot_connect"
        except TimeoutConnect:
            errors[CONF_BASE] = "timeout_connect"
        except Exception:
            _LOGGER.exception("Unexpected exception")
            errors[CONF_BASE] = "unknown"

        return self.async_show_form(
            step_id="serial", data_schema=STEP_SERIAL_DATA_SCHEMA, errors=errors
        )

    async def async_step_identify(
        self, user_input: dict[str, Any] | None = None
    ) -> ConfigFlowResult:
        """Identify the device."""
        if not self.identify_task:
            self.identify_task = self.hass.async_create_task(
                self._async_identify_device(), eager_start=False
            )

        if not self.identify_task.done():
            return self.async_show_progress(
                step_id="identify",
                progress_action="identify_device",
                progress_task=self.identify_task,
            )

        try:
            await self.identify_task
        except TimeoutError as device_not_found:
            _LOGGER.exception(device_not_found)
            return self.async_show_progress_done(next_step_id="device_not_found")
        except UnsupportedProduct:
            return self.async_show_progress_done(next_step_id="unsupported_device")
        finally:
            self.identify_task = None

        return self.async_show_progress_done(next_step_id="discover")

    async def async_step_discover(
        self, user_input: dict[str, Any] | None = None
    ) -> ConfigFlowResult:
        """Discover connected modules."""
        await self._async_set_unique_id(self.init_info[CONF_UID])

        if not self.discover_task:
            self.discover_task = self.hass.async_create_task(
                self._async_discover_modules(), eager_start=False
            )

        if not self.discover_task.done():
            return self.async_show_progress(
                step_id="discover",
                progress_action="discover_modules",
                progress_task=self.discover_task,
                description_placeholders={"model": self.init_info[CONF_MODEL]},
            )

        try:
            await self.discover_task
        except TimeoutError as discovery_failed:
            _LOGGER.exception(discovery_failed)
            return self.async_show_progress_done(next_step_id="discovery_failed")
        finally:
            self.discover_task = None

        return self.async_show_progress_done(next_step_id="finish")

    async def async_step_finish(
        self, user_input: dict[str, Any] | None = None
    ) -> ConfigFlowResult:
        """Finish integration config."""
        if self.connection:
            await self.connection.close()

        return self.async_create_entry(
            title=self.init_info[CONF_MODEL], data=self.init_info
        )

    async def async_step_device_not_found(
        self, user_input: dict[str, Any] | None = None
    ) -> ConfigFlowResult:
        """Handle issues that need transition await from progress step."""
        return self.async_abort(reason="no_devices_found")

    async def async_step_unsupported_device(
        self, user_input: dict[str, Any] | None = None
    ) -> ConfigFlowResult:
        """Handle issues that need transition await from progress step."""
        return self.async_abort(reason="unsupported_device")

    async def async_step_discovery_failed(
        self, user_input: dict[str, Any] | None = None
    ) -> ConfigFlowResult:
        """Handle issues that need transition await from progress step."""
        return self.async_abort(reason="discovery_failed")

    async def _async_identify_device(self) -> None:
        """Task to identify the device."""
        # Tell mypy that once we here, connection is not None
        assert self.connection
        self.device = cast(
            PhysicalDevice,
            await self.connection.get(DeviceType.ECOMAX, timeout=DEFAULT_TIMEOUT),
        )
        product: ProductInfo = await self.device.get(
            ATTR_PRODUCT, timeout=DEFAULT_TIMEOUT
        )

        try:
            product_type = ProductType(product.type)
        except ValueError as validation_failure:
            raise UnsupportedProduct from validation_failure

        self.init_info.update(
            {
                CONF_UID: product.uid,
                CONF_MODEL: product.model,
                CONF_PRODUCT_TYPE: product_type,
                CONF_PRODUCT_ID: product.id,
            }
        )

    async def _async_discover_modules(self) -> None:
        """Task to discover modules."""
        # Tell mypy that once we here, device is not None
<<<<<<< HEAD
        assert self.device
=======
        assert isinstance(self.device, PhysicalDevice)

>>>>>>> a7201103
        modules: ConnectedModules = await self.device.get(
            ATTR_MODULES, timeout=DEFAULT_TIMEOUT
        )
        sub_devices = await async_get_sub_devices(self.device)

        self.init_info.update(
            {
                CONF_SOFTWARE: asdict(modules),
                CONF_SUB_DEVICES: sub_devices,
            }
        )

    async def _async_set_unique_id(self, uid: str) -> None:
        """Set the config entry's unique ID (based on UID)."""
        await self.async_set_unique_id(uid)
        self._abort_if_unique_id_configured()


class CannotConnect(HomeAssistantError):
    """Error to indicate we cannot connect."""


class TimeoutConnect(HomeAssistantError):
    """Error to indicate that connection timed out."""


class UnsupportedProduct(HomeAssistantError):
    """Error to indicate that product is not supported."""


SOURCE_TYPES: dict[Platform, tuple[type, ...]] = {
    Platform.BINARY_SENSOR: (bool,),
    Platform.SENSOR: (int, float, str),
    Platform.NUMBER: (EcomaxParameter, MixerParameter, ThermostatParameter),
    Platform.SWITCH: (
        EcomaxBinaryParameter,
        MixerBinaryParameter,
        ThermostatBinaryParameter,
    ),
}

ValueT = TypeVar("ValueT", str, int, float)


class OptionsFlowHandler(OptionsFlow):
    """Represents an options flow."""

    def __init__(self, entry: PlumEcomaxConfigEntry) -> None:
        """Initialize a new options flow."""
        self.config_entry = entry
        self.connection = entry.runtime_data.connection
        self.options = deepcopy(dict(self.config_entry.options))
        self.entities: dict[str, dict[str, dict[str, Any]]] = self.options.setdefault(
            "entities", {}
        )

    async def async_step_init(
        self, user_input: dict[str, Any] | None = None
    ) -> ConfigFlowResult:
        """Manage the options."""
        return self.async_show_menu(
            step_id="init",
            menu_options=["add_entity", "edit_entity", "reload"],
        )

    async def async_step_add_entity(
        self, user_input: dict[str, Any] | None = None
    ) -> ConfigFlowResult:
        """Handle adding a new entity."""
        if user_input is not None:
            self.source_device: str = user_input[CONF_SOURCE]
            return await self.async_step_entity_type()

        return self.async_show_form(
            step_id="add_entity",
            data_schema=vol.Schema(
                {
                    vol.Required(CONF_SOURCE): selector.SelectSelector(
                        selector.SelectSelectorConfig(
                            options=self._async_get_source_device_options()
                        )
                    )
                }
            ),
        )

    async def async_step_entity_type(
        self, user_input: dict[str, Any] | None = None
    ) -> ConfigFlowResult:
        """Handle selecting entity type."""
        menu_options = ["add_sensor", "add_binary_sensor"]

        if self.source_device != REGDATA:
            menu_options.extend(["add_number", "add_switch"])

        return self.async_show_menu(step_id="entity_type", menu_options=menu_options)

    async def async_step_add_sensor(
        self, user_input: dict[str, Any] | None = None
    ) -> ConfigFlowResult:
        """Handle adding a new sensor."""
        self.platform = Platform.SENSOR
        return await self.async_step_entity_details()

    async def async_step_add_binary_sensor(
        self, user_input: dict[str, Any] | None = None
    ) -> ConfigFlowResult:
        """Handle adding a new binary sensor."""
        self.platform = Platform.BINARY_SENSOR
        return await self.async_step_entity_details()

    async def async_step_add_number(
        self, user_input: dict[str, Any] | None = None
    ) -> ConfigFlowResult:
        """Handle adding a new number."""
        self.platform = Platform.NUMBER
        return await self.async_step_entity_details()

    async def async_step_add_switch(
        self, user_input: dict[str, Any] | None = None
    ) -> ConfigFlowResult:
        """Handle adding a new switch."""
        self.platform = Platform.SWITCH
        return await self.async_step_entity_details()

    async def async_step_entity_details(
        self, user_input: dict[str, Any] | None = None
    ) -> ConfigFlowResult:
        """Handle new entity details."""
        entity = self.entity if hasattr(self, "entity") else {}
        if user_input is not None:
            user_input["source_device"] = self.source_device
            return self._async_step_create_entry(
                key=entity.get(CONF_KEY, user_input[CONF_KEY]), data=user_input
            )

        if not (source_options := self._async_get_source_options()):
            raise vol.Invalid(
                f"Cannot add any more {str(self.platform).replace('_', ' ')}s for "
                f"the selected source. Please select a different source and try again"
            )

        schema = {
            vol.Required(CONF_NAME, default=entity.get(CONF_NAME, vol.UNDEFINED)): str,
            vol.Required(
                CONF_KEY, default=entity.get(CONF_KEY, vol.UNDEFINED)
            ): selector.SelectSelector(
                selector.SelectSelectorConfig(options=source_options)
            ),
        }

        if self.platform == Platform.SENSOR:
            schema |= {
                vol.Optional(
                    CONF_UNIT_OF_MEASUREMENT,
                    default=entity.get(CONF_UNIT_OF_MEASUREMENT, vol.UNDEFINED),
                ): selector.SelectSelector(
                    selector.SelectSelectorConfig(
                        options=list(
                            {
                                str(unit)
                                for units in SENSOR_DEVICE_CLASS_UNITS.values()
                                for unit in units
                                if unit is not None
                            }
                        ),
                        mode=selector.SelectSelectorMode.DROPDOWN,
                        translation_key="sensor_unit_of_measurement",
                        custom_value=True,
                        sort=True,
                    ),
                ),
                vol.Optional(
                    CONF_DEVICE_CLASS,
                    default=entity.get(CONF_DEVICE_CLASS, vol.UNDEFINED),
                ): selector.SelectSelector(
                    selector.SelectSelectorConfig(
                        options=[
                            cls.value
                            for cls in SensorDeviceClass
                            if cls != SensorDeviceClass.ENUM
                        ],
                        mode=selector.SelectSelectorMode.DROPDOWN,
                        translation_key="sensor_device_class",
                        sort=True,
                    ),
                ),
                vol.Optional(
                    CONF_STATE_CLASS,
                    default=entity.get(CONF_STATE_CLASS, vol.UNDEFINED),
                ): selector.SelectSelector(
                    selector.SelectSelectorConfig(
                        options=[cls.value for cls in SensorStateClass],
                        mode=selector.SelectSelectorMode.DROPDOWN,
                        translation_key="sensor_state_class",
                        sort=True,
                    ),
                ),
                vol.Optional(
                    CONF_UPDATE_INTERVAL, default=entity.get(CONF_UPDATE_INTERVAL, 10)
                ): selector.NumberSelector(
                    selector.NumberSelectorConfig(
                        min=10,
                        max=60,
                        step=1,
                        unit_of_measurement=UnitOfTime.SECONDS,
                        mode=selector.NumberSelectorMode.BOX,
                    )
                ),
            }

        elif self.platform == Platform.BINARY_SENSOR:
            schema |= {
                vol.Optional(
                    CONF_DEVICE_CLASS,
                    default=entity.get(CONF_DEVICE_CLASS, vol.UNDEFINED),
                ): selector.SelectSelector(
                    selector.SelectSelectorConfig(
                        options=[cls.value for cls in BinarySensorDeviceClass],
                        mode=selector.SelectSelectorMode.DROPDOWN,
                        translation_key="binary_sensor_device_class",
                        sort=True,
                    ),
                ),
            }

        elif self.platform == Platform.NUMBER:
            schema |= {
                vol.Required(
                    CONF_MODE, default=entity.get(CONF_MODE, vol.UNDEFINED)
                ): selector.SelectSelector(
                    selector.SelectSelectorConfig(
                        options=[NumberMode.AUTO, NumberMode.BOX, NumberMode.SLIDER],
                        translation_key="number_mode",
                    )
                ),
                vol.Optional(
                    CONF_UNIT_OF_MEASUREMENT,
                    default=entity.get(CONF_UNIT_OF_MEASUREMENT, vol.UNDEFINED),
                ): selector.SelectSelector(
                    selector.SelectSelectorConfig(
                        options=list(
                            {
                                str(unit)
                                for units in NUMBER_DEVICE_CLASS_UNITS.values()
                                for unit in units
                                if unit is not None
                            }
                        ),
                        mode=selector.SelectSelectorMode.DROPDOWN,
                        translation_key="number_unit_of_measurement",
                        custom_value=True,
                        sort=True,
                    ),
                ),
                vol.Optional(
                    CONF_DEVICE_CLASS,
                    default=entity.get(CONF_DEVICE_CLASS, vol.UNDEFINED),
                ): selector.SelectSelector(
                    selector.SelectSelectorConfig(
                        options=[cls.value for cls in NumberDeviceClass],
                        mode=selector.SelectSelectorMode.DROPDOWN,
                        translation_key="number_device_class",
                        sort=True,
                    ),
                ),
            }

        elif self.platform == Platform.SWITCH:
            pass

        else:
            raise HomeAssistantError

        if entity:
            schema |= {vol.Optional("remove_entity", default=False): bool}

        return self.async_show_form(
            step_id="entity_details",
            data_schema=vol.Schema(schema),
            description_placeholders={
                "platform": self.platform.value.replace("_", " ")
            },
            last_step=True,
        )

    @callback
    def _async_step_create_entry(
        self, key: str, data: dict[str, Any]
    ) -> ConfigFlowResult:
        """Save the options."""
        entities = self.entities.setdefault(self.platform.value, {})
        removing = data.get("remove_entity", False)
        renaming = True if key != data[CONF_KEY] else False

        if removing or renaming:
            entities.pop(key, None)

        if not removing:
            key = data[CONF_KEY]
            entities[key] = data

        return self.async_create_entry(title="", data=self.options)

    async def async_step_reload(
        self, user_input: dict[str, Any] | None = None
    ) -> ConfigFlowResult:
        """Handle reloading config."""
        self.hass.async_create_task(
            async_reload_config(self.hass, self.config_entry, self.connection)
        )
        return self.async_create_entry(title="Reload complete", data={})

    @callback
    def _async_get_sources(self) -> dict[str, Any]:
        """Get the entity sources."""
        device = self.connection.device
        entity_registry = er.async_get(self.hass)
        entities = er.async_entries_for_config_entry(
            entity_registry, self.config_entry.entry_id
        )
        entity_keys = [entity.unique_id.split("-")[-1] for entity in entities]

        if self.source_device == DeviceType.ECOMAX:
            data = device.data
            existing_entities = [
                key
                for key in entity_keys
                if not key.startswith((DeviceType.MIXER, DeviceType.THERMOSTAT))
            ]

        elif self.source_device == REGDATA:
            data = device.get_nowait(REGDATA, {})
            existing_entities = [key for key in entity_keys if key.isnumeric()]

        elif self.source_device.startswith((DeviceType.MIXER, DeviceType.THERMOSTAT)):
            device_type, index = self.source_device.split("_", 1)
            devices: dict[int, SubDevice] = device.get_nowait(f"{device_type}s", {})
            data = devices[int(index)].data
            existing_entities = [
                key for key in entity_keys if f"{device_type}-{index}" in key
            ]

        else:
            raise HomeAssistantError

        return {k: v for k, v in data.items() if k not in existing_entities}

    @callback
    def _async_get_source_device_options(self) -> list[selector.SelectOptionDict]:
        """Return the source devices."""
        connection = self.connection
        sources = {DeviceType.ECOMAX.value: f"Common ({connection.model})"}

        if connection.device.get_nowait(REGDATA, None):
            sources[REGDATA] = f"Extended ({connection.model})"

        if mixers := connection.device.get_nowait(ATTR_MIXERS, None):
            sources |= {
                f"{DeviceType.MIXER}_{mixer}": f"Mixer {mixer + 1}" for mixer in mixers
            }

        if thermostats := connection.device.get_nowait(ATTR_THERMOSTATS, None):
            sources |= {
                f"{DeviceType.THERMOSTAT}_{thermostat}": f"Thermostat {thermostat + 1}"
                for thermostat in thermostats
            }

        return [selector.SelectOptionDict(value=k, label=v) for k, v in sources.items()]

    @callback
    def _async_get_source_options(self) -> list[selector.SelectOptionDict]:
        """Return source options."""
        sources = self._async_get_sources()
        data = dict(sorted(sources.items()))

        return [
            selector.SelectOptionDict(
                value=str(k), label=f"{k} (value: {self._async_format_source_value(v)})"
            )
            for k, v in data.items()
            if type(v) in SOURCE_TYPES[self.platform]
        ]

    @overload
    @staticmethod
    def _async_format_source_value(value: Parameter) -> str: ...

    @overload
    @staticmethod
    def _async_format_source_value(value: ValueT) -> ValueT: ...

    @callback
    @staticmethod
    def _async_format_source_value(value: Any) -> Any:
        """Format the source value."""
        if isinstance(value, Parameter):
            unit = value.unit_of_measurement
            unit2 = unit.value if isinstance(unit, UnitOfMeasurement) else unit
            return f"{value.value} {'' if unit2 is None else unit2}".rstrip()

        if isinstance(value, float):
            value = round(value, 2)

        return value

    async def async_step_edit_entity(
        self, user_input: dict[str, Any] | None = None
    ) -> ConfigFlowResult:
        """Handle editing an entity."""
        if user_input is not None:
            entity: str = user_input["entity"]
            platform, key = entity.split("-", 2)
            self.entity = self.entities[platform][key]
            self.platform = Platform(platform)
            self.source_device = self.entity["source_device"]
            return await self.async_step_entity_details()

        if not (options := self._async_get_entity_options()):
            return await self.async_step_entities_not_found()

        return self.async_show_form(
            step_id="edit_entity",
            data_schema=vol.Schema(
                {
                    vol.Required("entity"): selector.SelectSelector(
                        selector.SelectSelectorConfig(options=options)
                    )
                }
            ),
            last_step=False,
        )

    async def async_step_entities_not_found(
        self, user_input: dict[str, Any] | None = None
    ) -> ConfigFlowResult:
        """Handle issues that need transition await from progress step."""
        return self.async_abort(reason="no_entities_found")

    @callback
    def _async_get_entity_options(self) -> list[selector.SelectOptionDict]:
        """Get user-added entities."""
        platforms = list(SOURCE_TYPES)
        entities = {
            f"{platform}-{key}": entity[CONF_NAME]
            for platform, entities in self.entities.items()
            if platform in platforms
            for key, entity in entities.items()
        }
        entities = dict(sorted(entities.items(), key=lambda item: item[1]))

        return [
            selector.SelectOptionDict(value=k, label=v) for k, v in entities.items()
        ]<|MERGE_RESOLUTION|>--- conflicted
+++ resolved
@@ -42,11 +42,7 @@
 import homeassistant.helpers.config_validation as cv
 from pyplumio.connection import Connection
 from pyplumio.const import ProductType
-<<<<<<< HEAD
-from pyplumio.devices import AddressableDevice, SubDevice
-=======
 from pyplumio.devices import PhysicalDevice
->>>>>>> a7201103
 from pyplumio.exceptions import ConnectionFailedError
 from pyplumio.helpers.parameter import Parameter, UnitOfMeasurement
 from pyplumio.structures.ecomax_parameters import EcomaxBinaryParameter, EcomaxParameter
@@ -333,12 +329,8 @@
     async def _async_discover_modules(self) -> None:
         """Task to discover modules."""
         # Tell mypy that once we here, device is not None
-<<<<<<< HEAD
-        assert self.device
-=======
         assert isinstance(self.device, PhysicalDevice)
 
->>>>>>> a7201103
         modules: ConnectedModules = await self.device.get(
             ATTR_MODULES, timeout=DEFAULT_TIMEOUT
         )
