{
  "config": {
    "abort": {
      "already_configured": "Urządzenie jest już skonfigurowane",
      "discovery_failed": "Nie można zakończyć wykrywania modułu",
      "no_devices_found": "Nie znaleziono żadnych urządzeń w sieci",
      "unsupported_product": "Nieobsługiwany produkt"
    },
    "error": {
      "cannot_connect": "Nie udało się połączyć",
      "timeout_connect": "Limit czasu nawiązania połączenia",
      "unknown": "Niespodziewany błąd"
    },
    "progress": {
      "discover_modules": "Wykrywanie modułów dla {model}...",
      "identify_device": "Sprawdzanie modelu urządzenia..."
    },
    "step": {
      "serial": {
        "data": {
          "baudrate": "Szybkość transmisji",
          "device": "Ścieżka urządzenia"
        },
        "title": "Serial settings"
      },
      "tcp": {
        "data": {
          "host": "Host",
          "port": "Port"
        },
        "title": "Network settings"
      },
      "user": {
        "menu_options": {
          "serial": "Połącz przez port szeregowy (RS-485)",
          "tcp": "Połącz przez sieć (TCP)"
        },
        "title": "Choose a connection type"
      }
    }
  },
  "entity": {
    "binary_sensor": {
      "alert": {
        "name": "Alarm"
      },
      "circuit_pump": {
        "name": "Pompa obiegowa"
      },
      "circulation_pump": {
        "name": "Pompa cyrkulacyjna"
      },
      "connection_status": {
        "name": "Status połączenia"
      },
      "exhaust_fan": {
        "name": "Wentylator wyciągowy"
      },
      "fan": {
        "name": "Wentylator"
      },
      "feeder": {
        "name": "Podajnik"
      },
      "fireplace_pump": {
        "name": "Pompa kominkowa"
      },
      "heating_pump": {
        "name": "Pompa CO"
      },
      "lighter": {
        "name": "Zapalarka"
      },
      "mixer_pump": {
        "name": "Pompa mieszacza"
      },
      "solar_pump": {
        "name": "Pompa solarna"
      },
      "water_heater_pump": {
        "name": "Pompa CWU"
      }
    },
<<<<<<< HEAD
=======
    "button": {
      "detect_sub_devices": {
        "name": "Wykryj urządzenia podrzędne"
      }
    },
>>>>>>> afc31029
    "climate": {
      "thermostat": {
        "name": "Termostat",
        "state_attributes": {
          "preset_mode": {
            "state": {
              "airing": "Wietrzenie",
              "antifreeze": "Przeciwzamarzanie",
              "holidays": "Wakacje",
              "party": "Impreza",
              "schedule": "Harmonogram"
            }
          }
        }
      }
    },
    "number": {
      "day_target_circuit_temp": {
        "name": "Temperatura zadana dzień"
      },
      "fuel_calorific_value": {
        "name": "Kaloryczność paliwa"
      },
      "fuzzy_logic_max_power": {
        "name": "Max. moc kotła FL"
      },
      "fuzzy_logic_min_power": {
        "name": "Min. moc kotła FL"
      },
      "grate_mode_temp": {
        "name": "Temperatura trybu rusztu"
      },
      "max_circuit_temp": {
        "name": "Max. temperatura obiegu"
      },
      "max_heating_temp": {
        "name": "Max. temperatura kotła"
      },
      "max_mixer_temp": {
        "name": "Max. temperatura  mieszacza"
      },
      "min_circuit_temp": {
        "name": "Min. temperatura obiegu"
      },
      "min_heating_temp": {
        "name": "Min. temperatura kotła"
      },
      "min_mixer_temp": {
        "name": "Min. temperatura mieszacza"
      },
      "night_target_circuit_temp": {
        "name": "Temperatura zadana noc"
      },
      "target_circuit_temp": {
        "name": "Temperatura zadana obiegu"
      },
      "target_heating_temp": {
        "name": "Temperatura zadana kotła"
      },
      "target_mixer_temp": {
        "name": "Temperatura zadana mieszacza"
      }
    },
    "select": {
      "mixer_work_mode": {
        "name": "Obsługa mieszacza",
        "state": {
          "heated_floor": "Grzanie podłogowe",
          "heating": "Grzanie CO",
          "off": "Wyłączony",
          "pump_only": "Tylko pompa"
        }
      },
      "summer_mode": {
        "name": "Tryb letni",
        "state": {
          "auto": "Auto",
          "summer": "Lato",
          "winter": "Zima"
        }
      }
    },
    "sensor": {
      "ash_pan_full": {
        "name": "Popielnik pełny"
      },
      "boiler_load": {
        "name": "Poziom obciążenia kotła"
      },
      "boiler_power": {
        "name": "Moc kotła"
      },
      "circuit_target_temp": {
        "name": "Temperatura zadana obiegu"
      },
      "circuit_temp": {
        "name": "Temperatura obiegu"
      },
      "connected_modules": {
        "name": "Connected modules",
        "state_attributes": {
          "ecolambda": {
            "name": "Wersja oprogramowania ecoLAMBDA"
          },
          "ecoster": {
            "name": "Wersja oprogramowania ecoSTER"
          },
          "module_a": {
            "name": "Wersja oprogramowania Module A"
          },
          "module_b": {
            "name": "Wersja oprogramowania Module B"
          },
          "module_c": {
            "name": "Wersja oprogramowania Module C"
          },
          "panel": {
            "name": "Wersja oprogramowania Panel"
          }
        }
      },
      "ecomax_state": {
        "name": "Tryb",
        "state": {
          "alert": "Alarm",
          "burning_off": "Wygaszanie",
          "heating": "Praca",
          "idle": "Bezczynny",
          "kindling": "Rozpalanie",
          "off": "Wyłączony",
          "paused": "Nadzór",
          "stabilization": "Stabilizacja",
          "standby": "Czuwanie",
          "unknown": "Nieznany"
        },
        "state_attributes": {
          "numeric_state": {
            "name": "Numeric state"
          }
        }
      },
      "exhaust_temp": {
        "name": "Temperatura spalin"
      },
      "fan_power": {
        "name": "Moc wentylatora"
      },
      "feeder_temp": {
        "name": "Temperatura podajnika"
      },
      "fireplace_temp": {
        "name": "Temperatura kominkowa"
      },
      "flame_intensity": {
        "name": "Intensywność płomienia"
      },
      "fuel_consumption": {
        "name": "Zużycie paliwa"
      },
      "fuel_level": {
        "name": "Poziom paliwa"
      },
      "heating_target": {
        "name": "Temperatura zadana CO"
      },
      "heating_temp": {
        "name": "Temperatura CO"
      },
      "lower_buffer_temp": {
        "name": "Temperatura dolna bufora"
      },
      "lower_solar_temp": {
        "name": "Temperatura dolna solarny"
      },
      "mixer_target_temp": {
        "name": "Temperatura zadana mieszacza"
      },
      "mixer_temp": {
        "name": "Temperatura mieszacza"
      },
      "mixer_valve_opening_percentage": {
        "name": "Otwarcie zaworu mieszacza"
      },
      "mixer_valve_state": {
        "name": "Status zaworu",
        "state": {
          "closing": "Zamykanie",
          "off": "Nie działa",
          "opening": "Otwieranie",
          "unknown": "Nieznany"
        }
      },
      "outside_temp": {
        "name": "Temperatura na zewnątrz"
      },
      "oxygen_level": {
        "name": "Poziom tlenu"
      },
      "return_temp": {
        "name": "Temperatura powrotu"
      },
      "service_password": {
        "name": "Hasło serwisowe"
      },
      "total_fuel_burned": {
        "name": "Spalone paliwo",
        "state_attributes": {
          "burned_since_last_update": {
            "name": "Burned since last update, g"
          }
        }
      },
      "uid": {
        "name": "UID"
      },
      "upper_buffer_temp": {
        "name": "Temperatura górna bufora"
      },
      "upper_solar_temp": {
        "name": "Temperatura górna solarny"
      },
      "water_heater_target": {
        "name": "Temperatura zadana CWU"
      },
      "water_heater_temp": {
        "name": "Temperatura CWU"
      }
    },
    "switch": {
      "controller_switch": {
        "name": "Przełącznik regulatora"
      },
      "disable_pump_on_thermostat": {
        "name": "Blokada pompy od termostatu"
      },
      "enable_circuit": {
        "name": "Obsługa obiegu"
      },
      "enable_in_summer_mode": {
        "name": "Praca w trybie letnim"
      },
      "fuzzy_logic_switch": {
        "name": "Przełącznik Fuzzy Logic"
      },
      "heating_schedule_switch": {
        "name": "Harmonogram CO"
      },
      "water_heater_disinfection_switch": {
        "name": "Dezynfekcja zasobnika CWU"
      },
      "water_heater_pump_switch": {
        "name": "Przełącznik pompy CWU"
      },
      "water_heater_schedule_switch": {
        "name": "Harmonogram CWU"
      },
      "weather_control_switch": {
        "name": "Sterowanie pogodowe"
      }
    },
    "water_heater": {
      "indirect_water_heater": {
        "name": "CWU"
      }
    }
  },
  "exceptions": {
    "connection_timeout": {
      "message": "Timed out while trying to connect ({connection})"
    },
    "device_not_found": {
      "message": "Requested device not found ({device})"
    },
    "device_not_ready": {
      "message": "Device not ready ({device})"
    },
    "get_parameter_timeout": {
      "message": "Request to get a parameter timed out ({parameter})"
    },
    "invalid_parameter": {
      "message": "Invalid parameter selected ({parameter})"
    },
    "invalid_parameter_value": {
      "message": "Invalid value {value} for the {parameter} parameter"
    },
    "invalid_schedule_interval": {
      "message": "Invalid interval selected for {schedule}. Got {start} to {end}."
    },
    "parameter_not_found": {
      "message": "Requested parameter not found ({parameter})"
    },
    "schedule_not_found": {
      "message": "Requested schedule not found ({schedule})"
    },
    "set_parameter_failed": {
      "message": "Request to set a parameter failed ({parameter})"
    },
    "set_parameter_timeout": {
      "message": "Request to set a parameter timed out ({parameter})"
    }
  },
  "options": {
    "step": {
      "entity_details": {
        "data": {
          "device_class": "Device class",
          "key": "Key",
          "mode": "Mode",
          "name": "Name",
          "state_class": "State class",
          "unit_of_measurement": "Unit of measurement",
          "update_interval": "Update interval"
        },
        "title": "Add a new {platform}"
      },
      "entity_type": {
        "menu_options": {
          "add_binary_sensor": "Binary sensor",
          "add_number": "Number",
          "add_sensor": "Sensor",
          "add_switch": "Switch"
        },
        "title": "Select an entity type"
      },
      "init": {
        "menu_options": {
          "add_entity": "Add a new entity",
          "edit_entity": "Edit/delete an entity",
          "reload": "Reload configuration"
        }
      }
    }
  },
  "selector": {
    "preset": {
      "options": {
        "day": "Dzień",
        "night": "Noc"
      }
    },
    "schedule_type": {
      "options": {
        "heating": "Grzanie CO",
        "water_heater": "Grzanie CWU"
      }
    },
    "weekdays": {
      "options": {
        "friday": "Piątek",
        "monday": "Poniedziałek",
        "saturday": "Sobota",
        "sunday": "Niedziela",
        "thursday": "Czwartek",
        "tuesday": "Wtorek",
        "wednesday": "Środa"
      }
    },
    "binary_sensor_device_class": {
      "options": {
        "battery": "Battery",
        "battery_charging": "Charging",
        "carbon_monoxide": "Carbon monoxide",
        "cold": "Cold",
        "connectivity": "Connectivity",
        "door": "Door",
        "garage_door": "Garage door",
        "gas": "Gas",
        "heat": "Heat",
        "light": "Light",
        "lock": "Lock",
        "moisture": "Moisture",
        "motion": "Motion",
        "moving": "Moving",
        "occupancy": "Occupancy",
        "opening": "Opening",
        "plug": "Plug",
        "power": "Power",
        "presence": "Presence",
        "problem": "Problem",
        "running": "Running",
        "safety": "Safety",
        "smoke": "Smoke",
        "sound": "Sound",
        "update": "Update",
        "vibration": "Vibration",
        "window": "Window"
      }
    },
    "number_device_class": {
      "options": {
        "apparent_power": "Apparent power",
        "aqi": "Air quality index",
        "atmospheric_pressure": "Atmospheric pressure",
        "battery": "Battery",
        "carbon_dioxide": "Carbon dioxide",
        "carbon_monoxide": "Carbon monoxide",
        "current": "Current",
        "data_rate": "Data rate",
        "distance": "Distance",
        "energy": "Energy",
        "energy_storage": "Stored energy",
        "frequency": "Frequency",
        "gas": "Gas",
        "humidity": "Humidity",
        "illuminance": "Illuminance",
        "irradiance": "Irradiance",
        "moisture": "Moisture",
        "nitrogen_dioxide": "Nitrogen dioxide",
        "nitrogen_monoxide": "Nitrogen monoxide",
        "nitrous_oxide": "Nitrous oxide",
        "ozone": "Ozone",
        "ph": "pH",
        "pm1": "PM1",
        "pm10": "PM10",
        "pm25": "PM2.5",
        "power": "Power",
        "power_factor": "Power factor",
        "precipitation": "Precipitation",
        "precipitation_intensity": "Precipitation intensity",
        "pressure": "Pressure",
        "reactive_power": "Reactive power",
        "signal_strength": "Signal strength",
        "sound_pressure": "Sound pressure",
        "speed": "Speed",
        "sulphur_dioxide": "Sulphur dioxide",
        "temperature": "Temperature",
        "volatile_organic_compounds": "VOCs",
        "voltage": "Voltage",
        "volume": "Volume",
        "volume_storage": "Stored volume",
        "water": "Water",
        "weight": "Weight",
        "wind_speed": "Wind speed"
      }
    },
    "number_mode": {
      "options": {
        "auto": "Auto",
        "box": "Box",
        "slider": "Slider"
      }
    },
    "number_unit_of_measurement": {
      "options": {
        "none": "No unit of measurement"
      }
    },
    "sensor_device_class": {
      "options": {
        "apparent_power": "Apparent power",
        "aqi": "Air quality index",
        "atmospheric_pressure": "Atmospheric pressure",
        "battery": "Battery",
        "carbon_dioxide": "Carbon dioxide",
        "carbon_monoxide": "Carbon monoxide",
        "current": "Current",
        "data_rate": "Data rate",
        "date": "Date",
        "distance": "Distance",
        "duration": "Duration",
        "energy": "Energy",
        "energy_storage": "Stored energy",
        "frequency": "Frequency",
        "gas": "Gas",
        "humidity": "Humidity",
        "illuminance": "Illuminance",
        "irradiance": "Irradiance",
        "moisture": "Moisture",
        "monetary": "Balance",
        "nitrogen_dioxide": "Nitrogen dioxide",
        "nitrogen_monoxide": "Nitrogen monoxide",
        "nitrous_oxide": "Nitrous oxide",
        "ozone": "Ozone",
        "ph": "pH",
        "pm1": "PM1",
        "pm10": "PM10",
        "pm25": "PM2.5",
        "power": "Power",
        "power_factor": "Power factor",
        "precipitation": "Precipitation",
        "precipitation_intensity": "Precipitation intensity",
        "pressure": "Pressure",
        "reactive_power": "Reactive power",
        "signal_strength": "Signal strength",
        "sound_pressure": "Sound pressure",
        "speed": "Speed",
        "sulphur_dioxide": "Sulphur dioxide",
        "temperature": "Temperature",
        "timestamp": "Timestamp",
        "volatile_organic_compounds": "VOCs",
        "voltage": "Voltage",
        "volume": "Volume",
        "volume_storage": "Stored volume",
        "water": "Water",
        "weight": "Weight",
        "wind_speed": "Wind speed"
      }
    },
    "sensor_state_class": {
      "options": {
        "measurement": "Measurement",
        "total": "Total",
        "total_increasing": "Total increasing"
      }
    },
    "sensor_unit_of_measurement": {
      "options": {
        "none": "No unit of measurement"
      }
    }
  },
  "services": {
    "calibrate_meter": {
      "description": "Umożliwia kalibrację licznika poprzez wstępne ustawienie jego wartości.",
      "fields": {
        "value": {
          "description": "Ustaw licznik do zadanej wartości.",
          "name": "Wartość"
        }
      },
      "name": "Kalibracja licznika"
    },
    "get_parameter": {
      "description": "Pobiera parametry urządzenia.",
      "fields": {
        "name": {
          "description": "Nazwa parametru.",
          "name": "Nazwa"
        }
      },
      "name": "Pobierz parametr"
    },
    "get_schedule": {
      "description": "Pobierz harmonogram urządzenia.",
      "fields": {
        "type": {
          "description": "Typ harmonogramu.",
          "name": "Typ"
        },
        "weekdays": {
          "description": "Dni tygodnia dla których pobrać harmonogram.",
          "name": "Dni tygodnia"
        }
      },
      "name": "Pobierz harmonogram"
    },
    "reset_meter": {
      "description": "Resetuje licznik.",
      "name": "Reset licznika"
    },
    "set_parameter": {
      "description": "Ustawia parametry urządzenia.",
      "fields": {
        "name": {
          "description": "Nazwa parametru.",
          "name": "Nazwa"
        },
        "value": {
          "description": "Zadana wartość parametru.",
          "name": "Wartość"
        }
      },
      "name": "Ustaw parametr"
    },
    "set_schedule": {
      "description": "Ustaw harmonogram urządzenia.",
      "fields": {
        "end": {
          "description": "Czas w których nastaw ma zostać zakończony.",
          "name": "Czas zakończenia"
        },
        "preset": {
          "description": "Nastaw na zaplanowany czas.",
          "name": "Nastaw"
        },
        "start": {
          "description": "Czas w których nastaw ma zostać rozpoczęty.",
          "name": "Czas startu"
        },
        "type": {
          "description": "Typ harmonogramu.",
          "name": "Typ"
        },
        "weekdays": {
          "description": "Dni tygodnia dla których ustawić harmonogram.",
          "name": "Dni tygodnia"
        }
      },
      "name": "Ustaw harmonogram"
    }
  }
}<|MERGE_RESOLUTION|>--- conflicted
+++ resolved
@@ -81,14 +81,6 @@
         "name": "Pompa CWU"
       }
     },
-<<<<<<< HEAD
-=======
-    "button": {
-      "detect_sub_devices": {
-        "name": "Wykryj urządzenia podrzędne"
-      }
-    },
->>>>>>> afc31029
     "climate": {
       "thermostat": {
         "name": "Termostat",
