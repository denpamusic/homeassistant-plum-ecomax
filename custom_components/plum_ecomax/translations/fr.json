--- conflicted
+++ resolved
@@ -92,14 +92,6 @@
         "name": "Pompe du chauffe eau"
       }
     },
-<<<<<<< HEAD
-=======
-    "button": {
-      "detect_sub_devices": {
-        "name": "Détecter les sous-appareils"
-      }
-    },
->>>>>>> fb4d0c4e
     "climate": {
       "thermostat": {
         "name": "Thermostat",
