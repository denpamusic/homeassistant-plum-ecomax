{
  "config": {
    "abort": {
      "already_configured": "Устройство уже настроено",
      "discovery_failed": "Ошибка обнаружения модулей",
      "no_devices_found": "Устройства не обнаружены",
      "unsupported_product": "Контроллер не поддерживается"
    },
    "error": {
      "cannot_connect": "Ошибка подключения",
      "timeout_connect": "Время ожидания подключения истекло",
      "unknown": "Неопознанная ошибка"
    },
    "progress": {
      "discover_modules": "Обнаруживаем подключенные к {model} модули...",
      "identify_device": "Определяем модель контроллера..."
    },
    "step": {
      "serial": {
        "data": {
          "baudrate": "Скорость передачи",
          "device": "Путь к устройству"
        },
        "title": "Serial settings"
      },
      "tcp": {
        "data": {
          "host": "IP-адрес/домен",
          "port": "Порт"
        },
        "title": "Network settings"
      },
      "user": {
        "menu_options": {
          "serial": "Подключиться через последовательный порт (RS-485)",
          "tcp": "Подключиться по сети (TCP)"
        },
        "title": "Choose a connection type"
      }
    }
  },
  "entity": {
    "binary_sensor": {
      "alert": {
        "name": "Тревога"
      },
      "circuit_pump": {
        "name": "Насос контура"
      },
      "circulation_pump": {
        "name": "Насос рециркуляции ГВС"
      },
      "connection_status": {
        "name": "Состояние подключения"
      },
      "exhaust_fan": {
        "name": "Дымосос"
      },
      "fan": {
        "name": "Вентилятор"
      },
      "feeder": {
        "name": "Подача"
      },
      "fireplace_pump": {
        "name": "Насос камина"
      },
      "heating_pump": {
        "name": "Насос отопления"
      },
      "lighter": {
        "name": "Авторозжиг"
      },
      "mixer_pump": {
        "name": "Насос миксера"
      },
      "solar_pump": {
        "name": "Насос солнечного нагвателя"
      },
      "water_heater_pump": {
        "name": "Насос водонагревателя"
      }
    },
<<<<<<< HEAD
=======
    "button": {
      "detect_sub_devices": {
        "name": "Определить модули"
      }
    },
>>>>>>> afc31029
    "climate": {
      "thermostat": {
        "name": "Термостат",
        "state_attributes": {
          "preset_mode": {
            "state": {
              "airing": "Проветривание",
              "antifreeze": "Антизамерзание",
              "holidays": "Отпуск",
              "party": "Party",
              "schedule": "Расписание"
            }
          }
        }
      }
    },
    "number": {
      "day_target_circuit_temp": {
        "name": "Дневная температура контура"
      },
      "fuel_calorific_value": {
        "name": "Теплотворность топлива"
      },
      "fuzzy_logic_max_power": {
        "name": "Максимальная мощность Fuzzy logic"
      },
      "fuzzy_logic_min_power": {
        "name": "Минимальная мощность fuzzy logic"
      },
      "grate_mode_temp": {
        "name": "Заданная температура отопления в ручном режиме"
      },
      "max_circuit_temp": {
        "name": "Максимальная температура контура"
      },
      "max_heating_temp": {
        "name": "Максимальная температура отопления"
      },
      "max_mixer_temp": {
        "name": "Максимальная температура миксера"
      },
      "min_circuit_temp": {
        "name": "Минимальная температура контура"
      },
      "min_heating_temp": {
        "name": "Минимальная температура отопления"
      },
      "min_mixer_temp": {
        "name": "Минимальная температура миксера"
      },
      "night_target_circuit_temp": {
        "name": "Ночная температура контура"
      },
      "target_circuit_temp": {
        "name": "Заданная температура контура"
      },
      "target_heating_temp": {
        "name": "Заданная температура отопления"
      },
      "target_mixer_temp": {
        "name": "Заданная температура миксера"
      }
    },
    "select": {
      "mixer_work_mode": {
        "name": "Режим работы",
        "state": {
          "heated_floor": "Теплый пол",
          "heating": "Отопление",
          "off": "Выключено",
          "pump_only": "Только насос"
        }
      },
      "summer_mode": {
        "name": "Летний режим",
        "state": {
          "auto": "Авто",
          "summer": "Лето",
          "winter": "Зима"
        }
      }
    },
    "sensor": {
      "ash_pan_full": {
        "name": "Заполненность зольного ящика"
      },
      "boiler_load": {
        "name": "Нагрузка"
      },
      "boiler_power": {
        "name": "Мощность"
      },
      "circuit_target_temp": {
        "name": "Заданная температура контура"
      },
      "circuit_temp": {
        "name": "Температура контура"
      },
      "connected_modules": {
        "name": "Connected modules",
        "state_attributes": {
          "ecolambda": {
            "name": "ecoLAMBDA software version"
          },
          "ecoster": {
            "name": "ecoSTER software version"
          },
          "module_a": {
            "name": "Module A software version"
          },
          "module_b": {
            "name": "Module B software version"
          },
          "module_c": {
            "name": "Module C software version"
          },
          "panel": {
            "name": "Panel software version"
          }
        }
      },
      "ecomax_state": {
        "name": "Режим",
        "state": {
          "alert": "Тревога",
          "burning_off": "Очистка",
          "heating": "Нагрев",
          "idle": "Простой",
          "kindling": "Розжиг",
          "off": "Выключено",
          "paused": "Поддержание",
          "stabilization": "Раздув",
          "standby": "Ожидание",
          "unknown": "Неизвестно"
        },
        "state_attributes": {
          "numeric_state": {
            "name": "Числовое значение"
          }
        }
      },
      "exhaust_temp": {
        "name": "Температура дымовых газов"
      },
      "fan_power": {
        "name": "Производительность вентелятора"
      },
      "feeder_temp": {
        "name": "Температура механизма подачи"
      },
      "fireplace_temp": {
        "name": "Температура камина"
      },
      "flame_intensity": {
        "name": "Интенсивность пламени"
      },
      "fuel_consumption": {
        "name": "Потребление топлива"
      },
      "fuel_level": {
        "name": "Уровень топлива"
      },
      "heating_target": {
        "name": "Заданная температура отопления"
      },
      "heating_temp": {
        "name": "Температура отопления"
      },
      "lower_buffer_temp": {
        "name": "Температура накопителя в нижней точке"
      },
      "lower_solar_temp": {
        "name": "Температура солнечного нагревателя в нижней точке"
      },
      "mixer_target_temp": {
        "name": "Заданная температура миксера"
      },
      "mixer_temp": {
        "name": "Температура миксера"
      },
      "mixer_valve_opening_percentage": {
        "name": "Mixer valve opening percentage"
      },
      "mixer_valve_state": {
        "name": "Mixer valve state",
        "state": {
          "closing": "Closing",
          "off": "Off",
          "opening": "Opening",
          "unknown": "Unknown"
        }
      },
      "outside_temp": {
        "name": "Температура на улице"
      },
      "oxygen_level": {
        "name": "Содержание кислорода"
      },
      "return_temp": {
        "name": "Температура обратки"
      },
      "service_password": {
        "name": "Сервисный пароль"
      },
      "total_fuel_burned": {
        "name": "Сожжено топлива",
        "state_attributes": {
          "burned_since_last_update": {
            "name": "Сожжено с последнего обновления, г"
          }
        }
      },
      "uid": {
        "name": "UID"
      },
      "upper_buffer_temp": {
        "name": "Температура накопителя в верхней точке"
      },
      "upper_solar_temp": {
        "name": "Температура солнечного нагревателя в верхней точке"
      },
      "water_heater_target": {
        "name": "Заданная температура водонагревателя"
      },
      "water_heater_temp": {
        "name": "Температура водонагревателя"
      }
    },
    "switch": {
      "controller_switch": {
        "name": "Питание контроллера"
      },
      "disable_pump_on_thermostat": {
        "name": "Отключать насос по сигналу термостата"
      },
      "enable_circuit": {
        "name": "Включить контур"
      },
      "enable_in_summer_mode": {
        "name": "Включен в летнем режиме"
      },
      "fuzzy_logic_switch": {
        "name": "Fuzzy logic"
      },
      "heating_schedule_switch": {
        "name": "Работа отопления по расписанию"
      },
      "water_heater_disinfection_switch": {
        "name": "Дезинфекция водонагревателя"
      },
      "water_heater_pump_switch": {
        "name": "Насос водонагревателя"
      },
      "water_heater_schedule_switch": {
        "name": "Работа водонагревателя по расписанию"
      },
      "weather_control_switch": {
        "name": "Погодозависимое управление"
      }
    },
    "water_heater": {
      "indirect_water_heater": {
        "name": "Пассивный водонагреватель"
      }
    }
  },
  "exceptions": {
    "connection_timeout": {
      "message": "Timed out while trying to connect ({connection})"
    },
    "device_not_found": {
      "message": "Requested device not found ({device})"
    },
    "device_not_ready": {
      "message": "Device not ready ({device})"
    },
    "get_parameter_timeout": {
      "message": "Request to get a parameter timed out ({parameter})"
    },
    "invalid_parameter": {
      "message": "Invalid parameter selected ({parameter})"
    },
    "invalid_parameter_value": {
      "message": "Invalid value {value} for the {parameter} parameter"
    },
    "invalid_schedule_interval": {
      "message": "Invalid interval selected for {schedule}. Got {start} to {end}."
    },
    "parameter_not_found": {
      "message": "Requested parameter not found ({parameter})"
    },
    "schedule_not_found": {
      "message": "Requested schedule not found ({schedule})"
    },
    "set_parameter_failed": {
      "message": "Request to set a parameter failed ({parameter})"
    },
    "set_parameter_timeout": {
      "message": "Request to set a parameter timed out ({parameter})"
    }
  },
  "options": {
    "step": {
      "entity_details": {
        "data": {
          "device_class": "Device class",
          "key": "Key",
          "mode": "Mode",
          "name": "Name",
          "state_class": "State class",
          "unit_of_measurement": "Unit of measurement",
          "update_interval": "Update interval"
        },
        "title": "Add a new {platform}"
      },
      "entity_type": {
        "menu_options": {
          "add_binary_sensor": "Binary sensor",
          "add_number": "Number",
          "add_sensor": "Sensor",
          "add_switch": "Switch"
        },
        "title": "Select an entity type"
      },
      "init": {
        "menu_options": {
          "add_entity": "Add a new entity",
          "edit_entity": "Edit/delete an entity",
          "reload": "Reload configuration"
        }
      }
    }
  },
  "selector": {
    "preset": {
      "options": {
        "day": "День",
        "night": "Ночь"
      }
    },
    "schedule_type": {
      "options": {
        "heating": "Отопление",
        "water_heater": "Водонагреватель"
      }
    },
    "weekdays": {
      "options": {
        "friday": "Пятница",
        "monday": "Понедельник",
        "saturday": "Суббота",
        "sunday": "Воскресенье",
        "thursday": "Четверг",
        "tuesday": "Вторник",
        "wednesday": "Среда"
      }
    },
    "binary_sensor_device_class": {
      "options": {
        "battery": "Battery",
        "battery_charging": "Charging",
        "carbon_monoxide": "Carbon monoxide",
        "cold": "Cold",
        "connectivity": "Connectivity",
        "door": "Door",
        "garage_door": "Garage door",
        "gas": "Gas",
        "heat": "Heat",
        "light": "Light",
        "lock": "Lock",
        "moisture": "Moisture",
        "motion": "Motion",
        "moving": "Moving",
        "occupancy": "Occupancy",
        "opening": "Opening",
        "plug": "Plug",
        "power": "Power",
        "presence": "Presence",
        "problem": "Problem",
        "running": "Running",
        "safety": "Safety",
        "smoke": "Smoke",
        "sound": "Sound",
        "update": "Update",
        "vibration": "Vibration",
        "window": "Window"
      }
    },
    "number_device_class": {
      "options": {
        "apparent_power": "Apparent power",
        "aqi": "Air quality index",
        "atmospheric_pressure": "Atmospheric pressure",
        "battery": "Battery",
        "carbon_dioxide": "Carbon dioxide",
        "carbon_monoxide": "Carbon monoxide",
        "current": "Current",
        "data_rate": "Data rate",
        "distance": "Distance",
        "energy": "Energy",
        "energy_storage": "Stored energy",
        "frequency": "Frequency",
        "gas": "Gas",
        "humidity": "Humidity",
        "illuminance": "Illuminance",
        "irradiance": "Irradiance",
        "moisture": "Moisture",
        "nitrogen_dioxide": "Nitrogen dioxide",
        "nitrogen_monoxide": "Nitrogen monoxide",
        "nitrous_oxide": "Nitrous oxide",
        "ozone": "Ozone",
        "ph": "pH",
        "pm1": "PM1",
        "pm10": "PM10",
        "pm25": "PM2.5",
        "power": "Power",
        "power_factor": "Power factor",
        "precipitation": "Precipitation",
        "precipitation_intensity": "Precipitation intensity",
        "pressure": "Pressure",
        "reactive_power": "Reactive power",
        "signal_strength": "Signal strength",
        "sound_pressure": "Sound pressure",
        "speed": "Speed",
        "sulphur_dioxide": "Sulphur dioxide",
        "temperature": "Temperature",
        "volatile_organic_compounds": "VOCs",
        "voltage": "Voltage",
        "volume": "Volume",
        "volume_storage": "Stored volume",
        "water": "Water",
        "weight": "Weight",
        "wind_speed": "Wind speed"
      }
    },
    "number_mode": {
      "options": {
        "auto": "Auto",
        "box": "Box",
        "slider": "Slider"
      }
    },
    "number_unit_of_measurement": {
      "options": {
        "none": "No unit of measurement"
      }
    },
    "sensor_device_class": {
      "options": {
        "apparent_power": "Apparent power",
        "aqi": "Air quality index",
        "atmospheric_pressure": "Atmospheric pressure",
        "battery": "Battery",
        "carbon_dioxide": "Carbon dioxide",
        "carbon_monoxide": "Carbon monoxide",
        "current": "Current",
        "data_rate": "Data rate",
        "date": "Date",
        "distance": "Distance",
        "duration": "Duration",
        "energy": "Energy",
        "energy_storage": "Stored energy",
        "frequency": "Frequency",
        "gas": "Gas",
        "humidity": "Humidity",
        "illuminance": "Illuminance",
        "irradiance": "Irradiance",
        "moisture": "Moisture",
        "monetary": "Balance",
        "nitrogen_dioxide": "Nitrogen dioxide",
        "nitrogen_monoxide": "Nitrogen monoxide",
        "nitrous_oxide": "Nitrous oxide",
        "ozone": "Ozone",
        "ph": "pH",
        "pm1": "PM1",
        "pm10": "PM10",
        "pm25": "PM2.5",
        "power": "Power",
        "power_factor": "Power factor",
        "precipitation": "Precipitation",
        "precipitation_intensity": "Precipitation intensity",
        "pressure": "Pressure",
        "reactive_power": "Reactive power",
        "signal_strength": "Signal strength",
        "sound_pressure": "Sound pressure",
        "speed": "Speed",
        "sulphur_dioxide": "Sulphur dioxide",
        "temperature": "Temperature",
        "timestamp": "Timestamp",
        "volatile_organic_compounds": "VOCs",
        "voltage": "Voltage",
        "volume": "Volume",
        "volume_storage": "Stored volume",
        "water": "Water",
        "weight": "Weight",
        "wind_speed": "Wind speed"
      }
    },
    "sensor_state_class": {
      "options": {
        "measurement": "Measurement",
        "total": "Total",
        "total_increasing": "Total increasing"
      }
    },
    "sensor_unit_of_measurement": {
      "options": {
        "none": "No unit of measurement"
      }
    }
  },
  "services": {
    "calibrate_meter": {
      "description": "Позволяет устанавливать текущее значение счетчика.",
      "fields": {
        "value": {
          "description": "Значение на каторое будет установлен счетчик.",
          "name": "Значение"
        }
      },
      "name": "Калибровать счетчик"
    },
    "get_parameter": {
      "description": "Получает значение параметра устройства.",
      "fields": {
        "name": {
          "description": "Название параметра.",
          "name": "Название"
        }
      },
      "name": "Получить значение параметра"
    },
    "get_schedule": {
      "description": "Получает расписание работы устройства.",
      "fields": {
        "type": {
          "description": "Тип расписания.",
          "name": "Тип"
        },
        "weekdays": {
          "description": "Дни недели, для которых требуется получить расписание.",
          "name": "Дни недели"
        }
      },
      "name": "Получить расписание"
    },
    "reset_meter": {
      "description": "Сбрасывает значение счетчика.",
      "name": "Сбросить счетчик"
    },
    "set_parameter": {
      "description": "Устанавливает значение параметра устройства.",
      "fields": {
        "name": {
          "description": "Название параметра.",
          "name": "Название"
        },
        "value": {
          "description": "Новое значение параметра.",
          "name": "Значение"
        }
      },
      "name": "Установить значение параметра"
    },
    "set_schedule": {
      "description": "Устанавливает расписание работы устройства.",
      "fields": {
        "end": {
          "description": "Заданое состояние будет сброшено начиная с этого времени.",
          "name": "Конец"
        },
        "preset": {
          "description": "Состояние устройства в заданный интервал времени.",
          "name": "Состояние"
        },
        "start": {
          "description": "Заданное состояние будет установлено начиная с этого времени.",
          "name": "Начало"
        },
        "type": {
          "description": "Тип расписания.",
          "name": "Тип"
        },
        "weekdays": {
          "description": "Дни недели, для которых требуется установить расписание.",
          "name": "Дни недели"
        }
      },
      "name": "Установить расписание"
    }
  }
}<|MERGE_RESOLUTION|>--- conflicted
+++ resolved
@@ -81,14 +81,6 @@
         "name": "Насос водонагревателя"
       }
     },
-<<<<<<< HEAD
-=======
-    "button": {
-      "detect_sub_devices": {
-        "name": "Определить модули"
-      }
-    },
->>>>>>> afc31029
     "climate": {
       "thermostat": {
         "name": "Термостат",
