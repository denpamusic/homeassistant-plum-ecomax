{
  "config": {
    "abort": {
      "already_configured": "Zařízení je již nakonfigurováno",
      "discovery_failed": "Zjišťování modulu nelze dokončit",
      "no_devices_found": "V síti nebyla nalezena žádná zařízení",
      "unsupported_product": "Nepodporovaný produkt"
    },
    "error": {
      "cannot_connect": "Připojení selhalo",
      "timeout_connect": "Časový limit připojení vypršel",
      "unknown": "Neočekávaná chyba"
    },
    "progress": {
      "discover_modules": "Objevování modulů pro {model}...",
      "identify_device": "Kontrola modelu zařízení..."
    },
    "step": {
      "serial": {
        "data": {
          "baudrate": "Přenosová rychlost",
          "device": "Cesta"
        },
        "title": "Sériové nastavení"
      },
      "tcp": {
        "data": {
          "host": "IP adresa/Doména",
          "port": "Port"
        },
        "title": "Síťové nastavení"
      },
      "user": {
        "menu_options": {
          "serial": "Připojte se přes sériový port (RS-485)",
          "tcp": "Připojte se přes síť (TCP)"
        },
        "title": "Vyberte typ připojení"
      }
    }
  },
  "device": {
    "circuit": {
      "name": "{device_name} Okruh {mixer_number}"
    },
    "mixer": {
      "name": "{device_name} Mixer {mixer_number}"
    },
    "thermostat": {
      "name": "{device_name} Thermostat {thermostat_number}"
    }
  },
  "entity": {
    "binary_sensor": {
      "alert": {
        "name": "Upozornění"
      },
      "circuit_pump": {
        "name": "Okruhové čepadlo"
      },
      "circulation_pump": {
        "name": "Cirkulační čerpadlo"
      },
      "connection_status": {
        "name": "Stav připojení"
      },
      "exhaust_fan": {
        "name": "Odsávací ventilátor"
      },
      "fan": {
        "name": "Ventilátor"
      },
      "feeder": {
        "name": "Podavač"
      },
      "fireplace_pump": {
        "name": "Čerpadlo ohniště"
      },
      "heating_pump": {
        "name": "Čerpadlo topení"
      },
      "lighter": {
        "name": "Podpalovač"
      },
      "mixer_pump": {
        "name": "Směšovací čerpadlo"
      },
      "solar_pump": {
        "name": "Solární čerpadlo"
      },
      "water_heater_pump": {
        "name": "Čerpadlo ohřívače vody"
      }
    },
<<<<<<< HEAD
=======
    "button": {
      "detect_sub_devices": {
        "name": "Zjištění vedlejších zařízení"
      }
    },
>>>>>>> a7201103
    "climate": {
      "thermostat": {
        "name": "Termostat",
        "state_attributes": {
          "preset_mode": {
            "state": {
              "airing": "Větrání",
              "antifreeze": "Protizámrz",
              "holidays": "Prázdniny",
              "party": "Párty",
              "schedule": "Harmonogram"
            }
          }
        }
      }
    },
    "number": {
      "day_target_circuit_temp": {
        "name": "Denní cílová teplota okruhu"
      },
      "fuel_calorific_value": {
        "name": "Výhřevnost paliva"
      },
      "fuzzy_logic_max_power": {
        "name": "Maximální výkon fuzzy logiky"
      },
      "fuzzy_logic_min_power": {
        "name": "Minimální výkon fuzzy logiky"
      },
      "grate_mode_temp": {
        "name": "Teplota režimu roštu"
      },
      "max_circuit_temp": {
        "name": "Maximální teplota okruhu"
      },
      "max_heating_temp": {
        "name": "Maximální teplota ohřevu"
      },
      "max_mixer_temp": {
        "name": "Maximální teplota směšovače"
      },
      "min_circuit_temp": {
        "name": "Minimální teplova okruhu"
      },
      "min_heating_temp": {
        "name": "Minimální teplota ohřevu"
      },
      "min_mixer_temp": {
        "name": "Minimální teplota směšovače"
      },
      "night_target_circuit_temp": {
        "name": "Noční cílová teplota okruhu"
      },
      "target_circuit_temp": {
        "name": "Cílová teplota okruhu"
      },
      "target_heating_temp": {
        "name": "Cílová teplota ohřevu"
      },
      "target_mixer_temp": {
        "name": "Cílová teplota směšovače"
      }
    },
    "select": {
      "mixer_work_mode": {
        "name": "Pracovní režim",
        "state": {
          "heated_floor": "Vyhřívání podlahy",
          "heating": "Topení",
          "off": "Vypnuto",
          "pump_only": "Pouze čerpadlo"
        }
      },
      "summer_mode": {
        "name": "Letní režim",
        "state": {
          "auto": "Auto",
          "summer": "Léto",
          "winter": "Zima"
        }
      }
    },
    "sensor": {
      "ash_pan_full": {
        "name": "Plný popelník"
      },
      "boiler_load": {
        "name": "Zatížení kotle"
      },
      "boiler_power": {
        "name": "Výkon kotle"
      },
      "circuit_target_temp": {
        "name": "Cílová teplota okruhu"
      },
      "circuit_temp": {
        "name": "Teplota okruhu"
      },
      "connected_modules": {
        "name": "Připojení moduly",
        "state_attributes": {
          "ecolambda": {
            "name": "ecoLAMBDA verze"
          },
          "ecoster": {
            "name": "ecoSTER verze"
          },
          "module_a": {
            "name": "Modul A verze"
          },
          "module_b": {
            "name": "Modul B verze"
          },
          "module_c": {
            "name": "Modul C verze"
          },
          "panel": {
            "name": "Panel verze"
          }
        }
      },
      "ecomax_state": {
        "name": "State",
        "state": {
          "alert": "Upozornění",
          "burning_off": "Spalování",
          "heating": "Práce",
          "idle": "Nečinný",
          "kindling": "Roztápění",
          "off": "Vypnuto",
          "paused": "Pozastaveno",
          "stabilization": "Stabilizace",
          "standby": "Pohotovost",
          "unknown": "Neznámý"
        },
        "state_attributes": {
          "numeric_state": {
            "name": "Číselný stav"
          }
        }
      },
      "exhaust_temp": {
        "name": "Teplota odsávání"
      },
      "fan_power": {
        "name": "Výkon ventilátoru"
      },
      "feeder_temp": {
        "name": "Teplota podavače"
      },
      "fireplace_temp": {
        "name": "Teplota ohniště"
      },
      "flame_intensity": {
        "name": "Intenzita plamene"
      },
      "fuel_consumption": {
        "name": "Spotřeba paliva"
      },
      "fuel_level": {
        "name": "Úroveň paliva"
      },
      "heating_target": {
        "name": "Cílová teplota ohřevu"
      },
      "heating_temp": {
        "name": "Teplota ohřevu"
      },
      "lower_buffer_temp": {
        "name": "Spodní teplota vyrovnávače"
      },
      "lower_solar_temp": {
        "name": "Spodní teplota solárů"
      },
      "mixer_target_temp": {
        "name": "Cílová teplota směšovače"
      },
      "mixer_temp": {
        "name": "Teplota směšovače"
      },
      "mixer_valve_opening_percentage": {
        "name": "Procento otevření směšovacího ventilu"
      },
      "mixer_valve_state": {
        "name": "Stav směšovacího ventilu",
        "state": {
          "closing": "Zavírání",
          "off": "Vypnuto",
          "opening": "Otevírání",
          "unknown": "Neznámý"
        }
      },
      "outside_temp": {
        "name": "Venkovní teplota"
      },
      "oxygen_level": {
        "name": "Hodnota okysličení"
      },
      "return_temp": {
        "name": "Teplota zpátečky"
      },
      "service_password": {
        "name": "Servisní heslo"
      },
      "total_fuel_burned": {
        "name": "Celkové množství spáleného paiva",
        "state_attributes": {
          "burned_since_last_update": {
            "name": "Spáleno od poslední aktualizace, g"
          }
        }
      },
      "uid": {
        "name": "UID"
      },
      "upper_buffer_temp": {
        "name": "Horní teplota vyrovnávače"
      },
      "upper_solar_temp": {
        "name": "Horní teplota solárů"
      },
      "water_heater_target": {
        "name": "Cílová teplota ohřívače vody"
      },
      "water_heater_temp": {
        "name": "Teplota ohřívače vody"
      }
    },
    "switch": {
      "controller_switch": {
        "name": "Spínač ovladače"
      },
      "disable_pump_on_thermostat": {
        "name": "Vypnout čepadlo termostatem"
      },
      "enable_circuit": {
        "name": "Povolit okruh"
      },
      "enable_in_summer_mode": {
        "name": "Povolit v letním režimu"
      },
      "fuzzy_logic_switch": {
        "name": "Přepínač fuzzy logiky"
      },
      "heating_schedule_switch": {
        "name": "Přepínač rozvrhu vytápění"
      },
      "water_heater_disinfection_switch": {
        "name": "Spínač dezinfekce ohřívače vody"
      },
      "water_heater_pump_switch": {
        "name": "Spínač čerpadla ohřívače vody"
      },
      "water_heater_schedule_switch": {
        "name": "Přepínač rozvrhu ohřívače vody"
      },
      "weather_control_switch": {
        "name": "Spínač ovládání počasím"
      }
    },
    "water_heater": {
      "indirect_water_heater": {
        "name": "Nepřímý ohřívač vody"
      }
    }
  },
  "exceptions": {
    "connection_timeout": {
      "message": "Při pokusu o připojení vypršel časový limit ({connection})"
    },
    "device_not_found": {
      "message": "Požadované zařízení nebylo nalezeno ({device})"
    },
    "device_not_ready": {
      "message": "Zařízení není připraveno ({device})"
    },
    "get_parameter_timeout": {
      "message": "Požadavek na získání parametru vypršel ({parameter})"
    },
    "invalid_parameter": {
      "message": "Vybrán neplatný parametr ({parameter})"
    },
    "invalid_parameter_value": {
      "message": "Neplatná hodnota {value} parametru {parameter}"
    },
    "invalid_schedule_interval": {
      "message": "Byl vybrán neplatný interval pro {schedule}. Od {start} do {end}."
    },
    "parameter_not_found": {
      "message": "Požadovaný parametr nebyl nalezen ({parameter})"
    },
    "schedule_not_found": {
      "message": "Požadovaný rozvrh nebyl nalezen ({schedule})"
    },
    "set_parameter_failed": {
      "message": "Požadavek na nastavení parametru se nezdařil ({parameter})"
    },
    "set_parameter_timeout": {
      "message": "Časový limit požadavku na nastavení parametru vypršel ({parameter})"
    }
  },
  "options": {
    "step": {
      "entity_details": {
        "data": {
          "device_class": "Device class",
          "key": "Key",
          "mode": "Mode",
          "name": "Name",
          "state_class": "State class",
          "unit_of_measurement": "Unit of measurement",
          "update_interval": "Update interval"
        },
        "title": "Add a new {platform}"
      },
      "entity_type": {
        "menu_options": {
          "add_binary_sensor": "Binary sensor",
          "add_number": "Number",
          "add_sensor": "Sensor",
          "add_switch": "Switch"
        },
        "title": "Select an entity type"
      },
      "init": {
        "menu_options": {
          "add_entity": "Add a new entity",
          "edit_entity": "Edit/delete an entity",
          "reload": "Reload configuration"
        }
      }
    }
  },
  "selector": {
    "binary_sensor_device_class": {
      "options": {
        "battery": "Battery",
        "battery_charging": "Charging",
        "carbon_monoxide": "Carbon monoxide",
        "cold": "Cold",
        "connectivity": "Connectivity",
        "door": "Door",
        "garage_door": "Garage door",
        "gas": "Gas",
        "heat": "Heat",
        "light": "Light",
        "lock": "Lock",
        "moisture": "Moisture",
        "motion": "Motion",
        "moving": "Moving",
        "occupancy": "Occupancy",
        "opening": "Opening",
        "plug": "Plug",
        "power": "Power",
        "presence": "Presence",
        "problem": "Problem",
        "running": "Running",
        "safety": "Safety",
        "smoke": "Smoke",
        "sound": "Sound",
        "update": "Update",
        "vibration": "Vibration",
        "window": "Window"
      }
    },
    "number_device_class": {
      "options": {
        "apparent_power": "Apparent power",
        "aqi": "Air quality index",
        "atmospheric_pressure": "Atmospheric pressure",
        "battery": "Battery",
        "carbon_dioxide": "Carbon dioxide",
        "carbon_monoxide": "Carbon monoxide",
        "current": "Current",
        "data_rate": "Data rate",
        "distance": "Distance",
        "energy": "Energy",
        "energy_storage": "Stored energy",
        "frequency": "Frequency",
        "gas": "Gas",
        "humidity": "Humidity",
        "illuminance": "Illuminance",
        "irradiance": "Irradiance",
        "moisture": "Moisture",
        "nitrogen_dioxide": "Nitrogen dioxide",
        "nitrogen_monoxide": "Nitrogen monoxide",
        "nitrous_oxide": "Nitrous oxide",
        "ozone": "Ozone",
        "ph": "pH",
        "pm1": "PM1",
        "pm10": "PM10",
        "pm25": "PM2.5",
        "power": "Power",
        "power_factor": "Power factor",
        "precipitation": "Precipitation",
        "precipitation_intensity": "Precipitation intensity",
        "pressure": "Pressure",
        "reactive_power": "Reactive power",
        "signal_strength": "Signal strength",
        "sound_pressure": "Sound pressure",
        "speed": "Speed",
        "sulphur_dioxide": "Sulphur dioxide",
        "temperature": "Temperature",
        "volatile_organic_compounds": "VOCs",
        "voltage": "Voltage",
        "volume": "Volume",
        "volume_storage": "Stored volume",
        "water": "Water",
        "weight": "Weight",
        "wind_speed": "Wind speed"
      }
    },
    "number_mode": {
      "options": {
        "auto": "Auto",
        "box": "Box",
        "slider": "Slider"
      }
    },
    "number_unit_of_measurement": {
      "options": {
        "none": "No unit of measurement"
      }
    },
    "preset": {
      "options": {
        "day": "Den",
        "night": "Noc"
      }
    },
    "schedule_type": {
      "options": {
        "heating": "Vytápění",
        "water_heater": "Ohřev vody"
      }
    },
    "sensor_device_class": {
      "options": {
        "apparent_power": "Apparent power",
        "aqi": "Air quality index",
        "atmospheric_pressure": "Atmospheric pressure",
        "battery": "Battery",
        "carbon_dioxide": "Carbon dioxide",
        "carbon_monoxide": "Carbon monoxide",
        "current": "Current",
        "data_rate": "Data rate",
        "date": "Date",
        "distance": "Distance",
        "duration": "Duration",
        "energy": "Energy",
        "energy_storage": "Stored energy",
        "frequency": "Frequency",
        "gas": "Gas",
        "humidity": "Humidity",
        "illuminance": "Illuminance",
        "irradiance": "Irradiance",
        "moisture": "Moisture",
        "monetary": "Balance",
        "nitrogen_dioxide": "Nitrogen dioxide",
        "nitrogen_monoxide": "Nitrogen monoxide",
        "nitrous_oxide": "Nitrous oxide",
        "ozone": "Ozone",
        "ph": "pH",
        "pm1": "PM1",
        "pm10": "PM10",
        "pm25": "PM2.5",
        "power": "Power",
        "power_factor": "Power factor",
        "precipitation": "Precipitation",
        "precipitation_intensity": "Precipitation intensity",
        "pressure": "Pressure",
        "reactive_power": "Reactive power",
        "signal_strength": "Signal strength",
        "sound_pressure": "Sound pressure",
        "speed": "Speed",
        "sulphur_dioxide": "Sulphur dioxide",
        "temperature": "Temperature",
        "timestamp": "Timestamp",
        "volatile_organic_compounds": "VOCs",
        "voltage": "Voltage",
        "volume": "Volume",
        "volume_storage": "Stored volume",
        "water": "Water",
        "weight": "Weight",
        "wind_speed": "Wind speed"
      }
    },
    "sensor_state_class": {
      "options": {
        "measurement": "Measurement",
        "total": "Total",
        "total_increasing": "Total increasing"
      }
    },
    "sensor_unit_of_measurement": {
      "options": {
        "none": "No unit of measurement"
      }
    },
    "weekdays": {
      "options": {
        "friday": "Pátek",
        "monday": "Pondělí",
        "saturday": "Sobota",
        "sunday": "Neděle",
        "thursday": "Čtvrtek",
        "tuesday": "Úterý",
        "wednesday": "Středa"
      }
    }
  },
  "services": {
    "calibrate_meter": {
      "description": "Umožňuje kalibraci měřiče přednastavením jeho hodnoty.",
      "fields": {
        "value": {
          "description": "Nastaví měřič na tuto hodnotu.",
          "name": "Hodnota"
        }
      },
      "name": "Kalibrace měřidlo"
    },
    "get_parameter": {
      "description": "Získání parametru zařízení.",
      "fields": {
        "name": {
          "description": "Název parametru.",
          "name": "Název"
        }
      },
      "name": "Získat parametr"
    },
    "get_schedule": {
      "description": "Získaní rozvrh zařízení.",
      "fields": {
        "type": {
          "description": "Typ rozvrhu.",
          "name": "Typ"
        },
        "weekdays": {
          "description": "Pracovní dny, pro které chcete získat rozvrh.",
          "name": "Pracovní dny"
        }
      },
      "name": "Získat rozvrh"
    },
    "reset_meter": {
      "description": "Resetuje hodnotu měřiče.",
      "name": "Reset měřiče"
    },
    "set_parameter": {
      "description": "Nastavení parametru zařízení.",
      "fields": {
        "name": {
          "description": "Nazev parametru.",
          "name": "Název"
        },
        "value": {
          "description": "Hodnota, na kterou bude parametr nastaven.",
          "name": "Hodnota"
        }
      },
      "name": "Nastavit parametr"
    },
    "set_schedule": {
      "description": "Nastavení rozvrhu zařízení.",
      "fields": {
        "end": {
          "description": "Čas, kdy bude naplánovaný stav vymazán.",
          "name": "Konec"
        },
        "preset": {
          "description": "Přednastavit v naplánovaném čase.",
          "name": "Přednastavení"
        },
        "start": {
          "description": "Čas, kdy bude naplánovaný stav nastaven.",
          "name": "Začátek"
        },
        "type": {
          "description": "Typ rozvrhu.",
          "name": "Typ"
        },
        "weekdays": {
          "description": "Pracovní dny, pro které se mají nastaví rozvrh.",
          "name": "Pracovní dny"
        }
      },
      "name": "Nastavit rozvrh"
    }
  }
}<|MERGE_RESOLUTION|>--- conflicted
+++ resolved
@@ -92,14 +92,6 @@
         "name": "Čerpadlo ohřívače vody"
       }
     },
-<<<<<<< HEAD
-=======
-    "button": {
-      "detect_sub_devices": {
-        "name": "Zjištění vedlejších zařízení"
-      }
-    },
->>>>>>> a7201103
     "climate": {
       "thermostat": {
         "name": "Termostat",
